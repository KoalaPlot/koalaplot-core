package io.github.koalaplot.core.bar

import androidx.compose.animation.core.AnimationSpec
import androidx.compose.foundation.layout.Box
import androidx.compose.foundation.layout.fillMaxWidth
import androidx.compose.runtime.Composable
import androidx.compose.runtime.remember
import androidx.compose.ui.Modifier
import androidx.compose.ui.graphics.Color
import androidx.compose.ui.graphics.SolidColor
import androidx.compose.ui.layout.Layout
import io.github.koalaplot.core.animation.StartAnimationUseCase
import io.github.koalaplot.core.style.KoalaPlotTheme
import io.github.koalaplot.core.util.generateHueColorPalette
import io.github.koalaplot.core.xygraph.XYGraphScope
<<<<<<< HEAD
import kotlin.math.abs
import kotlin.math.max
import kotlin.math.min
import kotlin.math.roundToInt

/**
 * Represents a set of points for a [GroupedVerticalBarPlot].
 *
 * @param X The type of the x-axis values
 * @param Y The type of the y-axis values
 */
public interface VerticalBarPlotGroupedPointEntry<X, Y> {
    /**
     * The x-axis value of the entry.
     */
    public val x: X

    /**
     * The y-axis values for each series corresponding to the [x]-axis value.
     */
    public val y: List<VerticalBarPosition<Y>>
}

public data class DefaultVerticalBarPlotGroupedPointEntry<X, Y>(
    override val x: X,
    override val y: List<VerticalBarPosition<Y>>
) : VerticalBarPlotGroupedPointEntry<X, Y>

/**
 * A Vertical Bar Plot to be used in an XYGraph and that plots multiple series side-by-side.
 *
 * @param X The type of the x-axis values
 * @param Y The type of the y-axis values
 * @param E The type of the data element holding the values for each bar
 * @param data Coordinate data for the bars to be plotted.
 * @param bar Composable function to emit a bar for each data element, see [VerticalBarComposable].
 * @param maxBarGroupWidth The fraction of space between adjacent x-axis bars or bar groups that
 * may be used. Must be between 0 and 1, defaults to 0.9.
 * @param animationSpec Specifies the animation to use when the pie chart is first drawn.
 */
@Composable
public fun <X, Y, E : VerticalBarPlotGroupedPointEntry<X, Y>> XYGraphScope<X, Y>.GroupedVerticalBarPlot(
    data: List<E>,
    modifier: Modifier = Modifier,
    bar: VerticalBarComposable<E> = { i, g, _ ->
        val colors = remember(data) {
            generateHueColorPalette(data.maxOf { it.y.size })
        }
        DefaultVerticalBar(
            brush = SolidColor(colors[g]),
            modifier = Modifier.fillMaxWidth(KoalaPlotTheme.sizes.barWidth)
        )
    },
    maxBarGroupWidth: Float = 0.9f,
    animationSpec: AnimationSpec<Float> = KoalaPlotTheme.animationSpec
) {
    GroupedVerticalBarPlot(
        data = data,
        modifier = modifier,
        bar = bar,
        maxBarGroupWidth = maxBarGroupWidth,
        startAnimationUseCase = StartAnimationUseCase(
            executionType = StartAnimationUseCase.ExecutionType.Default,
            /* chart animation */
            animationSpec,
        ),
    )
}
=======
>>>>>>> 00218c64

/**
 * A Vertical Bar Plot to be used in an XYGraph and that plots multiple series side-by-side.
 *
 * @param X The type of the x-axis values
 * @param Y The type of the y-axis values
 * @param E The type of the data element holding the values for each bar
 * @param data Coordinate data for the bars to be plotted.
 * @param bar Composable function to emit a bar for each data element, see [VerticalBarComposable].
 * @param maxBarGroupWidth The fraction of space between adjacent x-axis bars or bar groups that
 * may be used. Must be between 0 and 1, defaults to 0.9.
 * @param startAnimationUseCase Controls the animation.
 */
@Composable
public fun <X, Y, E : BarPlotGroupedPointEntry<X, Y>> XYGraphScope<X, Y>.GroupedVerticalBarPlot(
    data: List<E>,
    modifier: Modifier = Modifier,
    bar: VerticalBarComposable<E> = { i, g, _ ->
        val colors = remember(data) {
            generateHueColorPalette(data.maxOf { it.d.size })
        }
        DefaultBar(
            brush = SolidColor(colors[g]),
            modifier = Modifier.fillMaxWidth(KoalaPlotTheme.sizes.barWidth)
        )
    },
    maxBarGroupWidth: Float = 0.9f,
    startAnimationUseCase: StartAnimationUseCase =
        StartAnimationUseCase(
            executionType = StartAnimationUseCase.ExecutionType.Default,
            /* chart animation */
            KoalaPlotTheme.animationSpec,
        ),
) {
    require(maxBarGroupWidth in 0f..1f) { "maxBarGroupWidth must be between 0 and 1" }
    require(startAnimationUseCase.animatables.size == 1) { "startAnimationUseCase must have one animatable" }
    if (data.isEmpty()) return

    val barScope = remember { BarScopeImpl(this) }

    // Animation scale factor
    val beta = remember(data) { startAnimationUseCase.animatables[0] }
    startAnimationUseCase(key = data)

    Layout(
        modifier = modifier,
        contents = buildList {
            data.forEachIndexed { dataIndex, entry ->
                add {
                    entry.d.forEachIndexed { index, _ ->
                        Box { with(barScope) { bar(dataIndex, index, entry) } }
                    }
                }
            }
        },
        measurePolicy = BarPlotMeasurePolicyVertical(this, data, maxBarGroupWidth, beta)
    )
}

/**
 * A Vertical Bar Plot to be used in an XYGraph and that plots multiple series side-by-side.
 *
 * @param X The type of the x-axis values
 * @param Y The type of the y-axis values
 * @param maxBarGroupWidth The fraction of space between adjacent x-axis bars or bar groups that
 * may be used. Must be between 0 and 1, defaults to 0.9.
 * @param startAnimationUseCase Controls the animation.
 * @param content A block which describes the content for the plot.
 */
@Composable
public fun <X, Y> XYGraphScope<X, Y>.GroupedVerticalBarPlot(
    modifier: Modifier = Modifier,
    maxBarGroupWidth: Float = 0.9f,
    startAnimationUseCase: StartAnimationUseCase,
    content: GroupedVerticalBarPlotScope<X, Y>.() -> Unit
) {
    val scope = remember(content) {
        val scope = GroupedVerticalBarPlotScopeImpl<X, Y>()
        scope.content()
        scope
    }

    data class EntryWithBars<X, Y>(
<<<<<<< HEAD
        override val x: X,
        val yb: List<Pair<VerticalBarPosition<Y>, DefaultVerticalBarComposable<X, Y>>>
    ) : VerticalBarPlotGroupedPointEntry<X, Y> {
        override val y: List<VerticalBarPosition<Y>> = object : AbstractList<VerticalBarPosition<Y>>() {
=======
        override val i: X,
        val yb: List<Pair<BarPosition<Y>, @Composable BarScope.() -> Unit>>
    ) : BarPlotGroupedPointEntry<X, Y> {
        override val d: List<BarPosition<Y>> = object : AbstractList<BarPosition<Y>>() {
>>>>>>> 00218c64
            override val size: Int = yb.size
            override fun get(index: Int): BarPosition<Y> = yb[index].first
        }
    }

    class DataHolder : AbstractList<BarPlotGroupedPointEntry<X, Y>>() {
        val data: List<EntryWithBars<X, Y>>

        init {
            val dataMap: MutableMap<X, EntryWithBars<X, Y>> = mutableMapOf()
            scope.series.forEach {
                it.data.values.forEach { (entry, barFunc) ->
                    val pos = dataMap.getOrPut(entry.x) { EntryWithBars(entry.x, listOf()) }
                    dataMap[entry.x] = pos.copy(yb = pos.yb + Pair(entry.y, barFunc))
                }
            }

            data = dataMap.values.toList()
        }

        override val size: Int = data.size
        override fun get(index: Int): BarPlotGroupedPointEntry<X, Y> {
            return data[index]
        }
    }

    val data = remember(scope) { DataHolder() }

    GroupedVerticalBarPlot(
        data,
        modifier,
        { xIndex, seriesIndex, value ->
            data.data[xIndex].yb[seriesIndex].second.invoke(
                this,
                xIndex,
                seriesIndex,
                GroupedEntryToEntryAdapter(value)
            )
        },
        maxBarGroupWidth,
        startAnimationUseCase = startAnimationUseCase,
    )
}

/**
 * A Vertical Bar Plot to be used in an XYGraph and that plots multiple series side-by-side.
 *
 * @param X The type of the x-axis values
 * @param Y The type of the y-axis values
 * @param maxBarGroupWidth The fraction of space between adjacent x-axis bars or bar groups that
 * may be used. Must be between 0 and 1, defaults to 0.9.
 * @param animationSpec Specifies the animation to use when the pie chart is first drawn.
 * @param content A block which describes the content for the plot.
 */
@Composable
public fun <X, Y> XYGraphScope<X, Y>.GroupedVerticalBarPlot(
    modifier: Modifier = Modifier,
    maxBarGroupWidth: Float = 0.9f,
    animationSpec: AnimationSpec<Float> = KoalaPlotTheme.animationSpec,
    content: GroupedVerticalBarPlotScope<X, Y>.() -> Unit
) {
    GroupedVerticalBarPlot(
        modifier = modifier,
        maxBarGroupWidth = maxBarGroupWidth,
        startAnimationUseCase = StartAnimationUseCase(
            executionType = StartAnimationUseCase.ExecutionType.Default,
            /* chart animation */
            animationSpec,
        ),
        content = content
    )
}

/**
 * Receiver scope used by [GroupedVerticalBarPlot].
 */
public interface GroupedVerticalBarPlotScope<X, Y> {
    /**
     * Starts a new series of bars to be plotted, with a [defaultBar] to use for rendering all
     * bars in this series.
     */
    public fun series(
        defaultBar: DefaultVerticalBarComposable<X, Y> = solidBar(Color.Blue),
        content: VerticalBarPlotScope<X, Y>.() -> Unit
    )
}

private class GroupedVerticalBarPlotScopeImpl<X, Y> : GroupedVerticalBarPlotScope<X, Y> {
    val series: MutableList<VerticalBarPlotScopeImpl<X, Y>> = mutableListOf()
    override fun series(
        defaultBar: DefaultVerticalBarComposable<X, Y>,
        content: VerticalBarPlotScope<X, Y>.() -> Unit
    ) {
        val scope = VerticalBarPlotScopeImpl(defaultBar)
        series.add(scope)
        scope.content()
    }
}<|MERGE_RESOLUTION|>--- conflicted
+++ resolved
@@ -13,77 +13,6 @@
 import io.github.koalaplot.core.style.KoalaPlotTheme
 import io.github.koalaplot.core.util.generateHueColorPalette
 import io.github.koalaplot.core.xygraph.XYGraphScope
-<<<<<<< HEAD
-import kotlin.math.abs
-import kotlin.math.max
-import kotlin.math.min
-import kotlin.math.roundToInt
-
-/**
- * Represents a set of points for a [GroupedVerticalBarPlot].
- *
- * @param X The type of the x-axis values
- * @param Y The type of the y-axis values
- */
-public interface VerticalBarPlotGroupedPointEntry<X, Y> {
-    /**
-     * The x-axis value of the entry.
-     */
-    public val x: X
-
-    /**
-     * The y-axis values for each series corresponding to the [x]-axis value.
-     */
-    public val y: List<VerticalBarPosition<Y>>
-}
-
-public data class DefaultVerticalBarPlotGroupedPointEntry<X, Y>(
-    override val x: X,
-    override val y: List<VerticalBarPosition<Y>>
-) : VerticalBarPlotGroupedPointEntry<X, Y>
-
-/**
- * A Vertical Bar Plot to be used in an XYGraph and that plots multiple series side-by-side.
- *
- * @param X The type of the x-axis values
- * @param Y The type of the y-axis values
- * @param E The type of the data element holding the values for each bar
- * @param data Coordinate data for the bars to be plotted.
- * @param bar Composable function to emit a bar for each data element, see [VerticalBarComposable].
- * @param maxBarGroupWidth The fraction of space between adjacent x-axis bars or bar groups that
- * may be used. Must be between 0 and 1, defaults to 0.9.
- * @param animationSpec Specifies the animation to use when the pie chart is first drawn.
- */
-@Composable
-public fun <X, Y, E : VerticalBarPlotGroupedPointEntry<X, Y>> XYGraphScope<X, Y>.GroupedVerticalBarPlot(
-    data: List<E>,
-    modifier: Modifier = Modifier,
-    bar: VerticalBarComposable<E> = { i, g, _ ->
-        val colors = remember(data) {
-            generateHueColorPalette(data.maxOf { it.y.size })
-        }
-        DefaultVerticalBar(
-            brush = SolidColor(colors[g]),
-            modifier = Modifier.fillMaxWidth(KoalaPlotTheme.sizes.barWidth)
-        )
-    },
-    maxBarGroupWidth: Float = 0.9f,
-    animationSpec: AnimationSpec<Float> = KoalaPlotTheme.animationSpec
-) {
-    GroupedVerticalBarPlot(
-        data = data,
-        modifier = modifier,
-        bar = bar,
-        maxBarGroupWidth = maxBarGroupWidth,
-        startAnimationUseCase = StartAnimationUseCase(
-            executionType = StartAnimationUseCase.ExecutionType.Default,
-            /* chart animation */
-            animationSpec,
-        ),
-    )
-}
-=======
->>>>>>> 00218c64
 
 /**
  * A Vertical Bar Plot to be used in an XYGraph and that plots multiple series side-by-side.
@@ -101,7 +30,7 @@
 public fun <X, Y, E : BarPlotGroupedPointEntry<X, Y>> XYGraphScope<X, Y>.GroupedVerticalBarPlot(
     data: List<E>,
     modifier: Modifier = Modifier,
-    bar: VerticalBarComposable<E> = { i, g, _ ->
+    bar: @Composable BarScope.(dataIndex: Int, groupIndex: Int, entry: E) -> Unit = { i, g, _ ->
         val colors = remember(data) {
             generateHueColorPalette(data.maxOf { it.d.size })
         }
@@ -167,17 +96,10 @@
     }
 
     data class EntryWithBars<X, Y>(
-<<<<<<< HEAD
-        override val x: X,
-        val yb: List<Pair<VerticalBarPosition<Y>, DefaultVerticalBarComposable<X, Y>>>
-    ) : VerticalBarPlotGroupedPointEntry<X, Y> {
-        override val y: List<VerticalBarPosition<Y>> = object : AbstractList<VerticalBarPosition<Y>>() {
-=======
         override val i: X,
         val yb: List<Pair<BarPosition<Y>, @Composable BarScope.() -> Unit>>
     ) : BarPlotGroupedPointEntry<X, Y> {
         override val d: List<BarPosition<Y>> = object : AbstractList<BarPosition<Y>>() {
->>>>>>> 00218c64
             override val size: Int = yb.size
             override fun get(index: Int): BarPosition<Y> = yb[index].first
         }
@@ -209,13 +131,8 @@
     GroupedVerticalBarPlot(
         data,
         modifier,
-        { xIndex, seriesIndex, value ->
-            data.data[xIndex].yb[seriesIndex].second.invoke(
-                this,
-                xIndex,
-                seriesIndex,
-                GroupedEntryToEntryAdapter(value)
-            )
+        { xIndex, seriesIndex, _ ->
+            data.data[xIndex].yb[seriesIndex].second.invoke(this)
         },
         maxBarGroupWidth,
         startAnimationUseCase = startAnimationUseCase,
@@ -260,18 +177,15 @@
      * bars in this series.
      */
     public fun series(
-        defaultBar: DefaultVerticalBarComposable<X, Y> = solidBar(Color.Blue),
+        defaultBar: @Composable BarScope.() -> Unit = solidBar(Color.Blue),
         content: VerticalBarPlotScope<X, Y>.() -> Unit
     )
 }
 
 private class GroupedVerticalBarPlotScopeImpl<X, Y> : GroupedVerticalBarPlotScope<X, Y> {
     val series: MutableList<VerticalBarPlotScopeImpl<X, Y>> = mutableListOf()
-    override fun series(
-        defaultBar: DefaultVerticalBarComposable<X, Y>,
-        content: VerticalBarPlotScope<X, Y>.() -> Unit
-    ) {
-        val scope = VerticalBarPlotScopeImpl(defaultBar)
+    override fun series(defaultBar: @Composable BarScope.() -> Unit, content: VerticalBarPlotScope<X, Y>.() -> Unit) {
+        val scope = VerticalBarPlotScopeImpl<X, Y>(defaultBar)
         series.add(scope)
         scope.content()
     }
