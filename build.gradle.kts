import org.jetbrains.kotlin.gradle.ExperimentalKotlinGradlePluginApi
import org.jetbrains.kotlin.gradle.dsl.JvmTarget
import org.jetbrains.kotlin.gradle.targets.js.dsl.ExperimentalWasmDsl

buildscript {
    dependencies {
        classpath(libs.dokka.base) // needed for dokka custom format config
    }
}

plugins {
    alias(libs.plugins.jetbrainsCompose)
    alias(libs.plugins.compose.compiler)
    alias(libs.plugins.kotlinMultiplatform)
    alias(libs.plugins.androidLibrary)
    alias(libs.plugins.dokka)
    alias(libs.plugins.detekt)
    id("convention.publication")
}

repositories {
    google()
    mavenCentral()
    maven("https://maven.pkg.jetbrains.space/public/p/compose/dev")
}

dependencies {
    detektPlugins(libs.detekt.formatting)
}

group = "io.github.koalaplot"

<<<<<<< HEAD
version = "0.7.0-dev1"
=======
version = "0.6.3"
>>>>>>> df5b5020

kotlin {
    explicitApi()

    androidTarget {
        publishLibraryVariants("release")
        @OptIn(ExperimentalKotlinGradlePluginApi::class)
        compilerOptions {
            jvmTarget.set(JvmTarget.JVM_11)
        }
    }

    iosArm64()
    iosSimulatorArm64()
    iosX64()

    js(IR) {
        browser()
    }

    jvm {
        @OptIn(ExperimentalKotlinGradlePluginApi::class)
        compilerOptions {
            jvmTarget.set(JvmTarget.JVM_11)
        }
    }

    @OptIn(ExperimentalWasmDsl::class)
    wasmJs {
        browser()
    }

    sourceSets {
        commonMain.dependencies {
            implementation(compose.runtime)
            implementation(compose.foundation)
            implementation(compose.material3)
            api(compose.ui)
            api(compose.animation)
            implementation(libs.kotlinx.coroutines)
        }

        commonTest.dependencies {
            implementation(kotlin("test"))
        }

        jvmMain.dependencies {}

        jvmTest.dependencies {
            implementation(kotlin("test"))
            @OptIn(org.jetbrains.compose.ExperimentalComposeLibrary::class)
            implementation(compose.desktop.uiTestJUnit4)
            implementation(compose.desktop.currentOs)
        }

        val iosX64Main by getting
        val iosArm64Main by getting
        val iosSimulatorArm64Main by getting
        create("iosMain") {
            dependencies { }
        }
    }

    @OptIn(ExperimentalKotlinGradlePluginApi::class)
    compilerOptions {
        freeCompilerArgs.add("-opt-in=kotlin.RequiresOptIn")
    }
}

android {
    namespace = "io.github.koalaplot"
    compileSdk = 33

    defaultConfig {
        minSdk = 21
    }

    compileOptions {
        sourceCompatibility = JavaVersion.VERSION_11
        targetCompatibility = JavaVersion.VERSION_11
    }

    publishing {
        singleVariant("release") {
            withSourcesJar()
        }
    }
}

/**
 * Custom format adds a custom logo
 */
tasks.register<org.jetbrains.dokka.gradle.DokkaTask>("dokkaCustomFormat") {
    moduleName.set("Koala Plot Core")
    outputDirectory.set(layout.buildDirectory.dir("docs/api/${project.version}").get())

    pluginConfiguration<org.jetbrains.dokka.base.DokkaBase, org.jetbrains.dokka.base.DokkaBaseConfiguration> {
        customStyleSheets = listOf(file("src/docs/dokka/logo-styles.css"))
        customAssets = listOf(file("src/docs/assets/images/logo-icon.svg"))
    }
}

tasks["build"].dependsOn.add("dokkaCustomFormat")

tasks.withType<org.jetbrains.kotlin.gradle.tasks.KotlinCompile> {
    detekt {
        source.setFrom("src")
        parallel = true
        config.setFrom("$rootDir/detekt.yml")
        buildUponDefaultConfig = true
    }
}

afterEvaluate { // https://discuss.kotlinlang.org/t/disabling-androidandroidtestrelease-source-set-in-gradle-kotlin-dsl-script/21448
    project.extensions.findByType<org.jetbrains.kotlin.gradle.dsl.KotlinMultiplatformExtension>()
        ?.let { ext ->
            ext.sourceSets.removeAll { sourceSet ->
                setOf(
                    // "androidAndroidTestRelease",
                    "androidTestFixtures",
                    "androidTestFixturesDebug",
                    "androidTestFixturesRelease",
                ).contains(sourceSet.name)
            }
        }
}<|MERGE_RESOLUTION|>--- conflicted
+++ resolved
@@ -29,12 +29,7 @@
 }
 
 group = "io.github.koalaplot"
-
-<<<<<<< HEAD
 version = "0.7.0-dev1"
-=======
-version = "0.6.3"
->>>>>>> df5b5020
 
 kotlin {
     explicitApi()
