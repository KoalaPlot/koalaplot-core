# Changelog

All notable changes to this project will be documented in this file.

The format is based on [Keep a Changelog](https://keepachangelog.com/en/1.0.0/), and this project
adheres
to [Semantic Versioning](https://semver.org/spec/v2.0.0.html).

<<<<<<< HEAD
## [Unreleased]

### Added

- CategoryAxisOffset to have more control over CategoryAxisModel's positioning of categories
  relative to the origin.
- AxisContent and GridStyle to shorten the function signature of XYGraph.
- Support for cubic Bezier curves in line, area, and stacked area plots

### Changed

- Deprecated XYGraph overload that does not use AxisContent and GridStyle.
- Update dependencies: Compose 1.9.3, AGP 8.13.1
- Deprecated Composable functions that did not comply with Compose coding standards, and implemented
  compliant replacements.
- Renamed ConstantLine to HorizontalLine for area plot baselines.

### Fixed

- Incorrect padding on y-axis labels for XYPlot overload that uses a String producer for axis labels
  instead of a
  Composable.
- XYGraph pointer tracking would throw an exception if the pointer event had a position outside the
  bounds of the
=======
## [0.10.4]

### Fixed

- rememberLongLinearAxisModel incorrectly computing minViewExtent=0 if range set to 0..1

## [0.10.3]

### Fixed

- XYGraph pointer tracking would throw an exception if the pointer event had a position outside the bounds of the
>>>>>>> e61c7058
  component.

## [0.10.2]

### Fixed

- IndexOutOfBoundsException from LinePlots if Symbols is an empty function.

## [0.10.1]

### Added

- Biconvex Pie Chart shape implementation

### Changed

- Deprecated AreaPlot, LinePlot, PolarPlotSeries, StairstepPlot to replace with AreaPlot2,
  LinePlot2, PolarPlotSeries2,
  StairstepPlot2 as part of deprecation of HoverableElementArea.

## [0.10.0]

### Added

- Alternate pie chart slice style, ConcaveConvexSlice.
- #55 mouse tracking
- #24 Horizontal bar plot

### Changed

- Update dependencies: Compose to 1.9.2, Kotlin to 2.2.21, agp to 8.13.0, android compile sdk to 36
- VerticalBarPosition renamed to BarPosition
- DefaultVerticalBarPosition renamed to DefaultBarPosition
- DefaultVerticalBar renamed to DefaultBar
- VerticalBarPlotGroupedPointEntry renamed to BarPlotGroupedPointEntry and changed names of member
  values
- Deprecated HoverableElementArea and its associated hoverableElement Modifier. Use ToolTipArea or
  ToolTipBox instead.

## [0.9.1]

### Fixed

- PieChart hole content padding being calculated incorrectly

## [0.9.0]

### Added

- Support for StartAnimationUseCase in bar-chart (GroupedVerticalBarPlot)
- Ability to disable the consumption of gesture events
- Pan fling behavior for Android and iOS platforms (#106)

### Changed

- Move the logic of enabling/disabling pan and zoom to the gesture handler
- A separate object has been created for the gesture configuration GestureConfig
- Removing the gesture logic "pastTouchSlop", in practice it turned out to be inconsistent when
  capturing panning
  from the parent container
- Upgrade Gradle and detekt versions
- Update dependencies: Kotlin, Coroutines, Compose

### Fixed

- Discrete panning in X and Y axes (#104)
- Fix an error in the logic of setting the initial zoom direction,
  which is why the orthogonal axis of the first touch movement was not reset

## [0.8.0]

### Added

- viewRange property to LinearAxisModel.
- Support for "inverted" linear axes that plot their values from most to least.
- Support for StartAnimationUseCase in PieChart

### Changed

- Upgrade Compose plugin to 1.7.3
- Upgrade Kotlin to 2.1.0
- Upgrade kotlinx-coroutines to 1.10.1
- Upgrade Dokka to 2.0.0
- Android Gradle Plugin to 8.7.2
- Android compileSDK to 34 and minSDK to 23
- BulletGraph using default qualitative range indicators will accept a max of 5 values when being
  configured rather
  than throwing a null pointer exception when Composing.

### Fixed

- Panning support for Int and Long linear axis models by introducing ContinuousLinearAxisModel and
  DiscreteLinearAxisModel interfaces
- BulletGraph null pointer exception if more than 4 qualitative range indicators are used.
- BulletGraph qualitative range default shading not according to spec under some conditions.
- Divide by 0 in XYGraph if an axis has no tick labels (#105).
- XYGraph size changes when panning (#101). **Important Note**: This required a change to the
  XYGraph size
  calculation that may result in clipping of the rightmost x-axis tick label and/or topmost y-axis
  tick label. Padding
  can be explicitly added to the parent Composable to leave space for labels that extend beyond the
  graph edge.

## [0.7.1]

### Fixed

- PieChart causing array index out of bounds exceptions if values were added/removed after initial
  composition.

## [0.7.0]

### Added

- setViewRange function on LinearAxisModel interface.
- zoom and pan support for all platforms within XYGraph
- labelAnimationSpec parameter for PieCharts

### Changed

- Renamed ILinearAxisModel to LinearAxisModel
- Removed minimumMajorTickSpacing from AxisModel interface and added to LinearAxisModel
- Upgrade Kotlin to 2.0.21
- Upgrade com.android.library to 8.5.2
- Upgrade gradle wrapper to 8.10
- Upgrade Compose to 1.7.0
- Upgrade coroutines to 1.9.0
- Rename PieChart's animationSpec parameter to pieAnimationSpec
- zoomRangeLimit in LinearAxisModel implementations replaced with minViewExtent and maxViewExtent to
  control both the
  allowed upper and lower bounds of the visible range

### Fixed

- #81 Add coerceAtLeast to rememberIntLinearAxisModel to fix Zoom range limit when range is small
- BulletGraph vertical centering of ranges

### Removed

- Removed deprecated LinearAxisModel class and rememberLinearAxisModel function

## [0.6.4]

### Fixed

- Added guards to avoid division by 0 in multiple places.

## [0.6.3]

### Fixed

- XYGraph didn't fill all available width when x-axis label intrinsic widths are greater than tick
  spacing

## [0.6.2]

### Fixed

- XYGraph wouldn't zoom properly if recomposed with modified axis models.

### Changed

- Upgrade versions: Kotlin to 2.0.0, coroutines to 1.8.1, compose to 1.6.11, dokka to 1.9.20, detekt
  to 1.23.6
- ZoomRangeLimitDefault applied to Int and Long linear axis models to be consistent with the
  original
  FloatLinearAxisModel

## [0.6.1]

### Changed

- VerticalBarPlot scales bar width by number of x-axis major ticks when there is only 1 data point.

## [0.6.0]

### Changed

- Replaced LinearAxisModel (deprecated) with FloatLinearAxisModel
- BulletGraphs can use any linear axis model type

### Fixed

- autoScaleRange throws Exception if provide an empty list
- ArithmeticException if linear axis minimumMajorTickIncrement is less than the range extent.
- publishToMavenLocal on Mac will publish all artifacts, not just iOS

### Added

- StairstepPlot variant that accepts a LineStyle for each y-axis value.
- PieChart variant that takes a labelPositionProvider to allow pluggable label placement algorithms.
- LongLinearAxisModel, DoubleLinearAxisModel, & IntLinearAxisModel
- Ability to place labels inside PieChart slices.

### Removed

- BulletGraph function that deferred to BulletGraphs
- labelWidth from BulletBuilderScope, use BulletGraphScope.labelWidth instead
- io.github.koalaplot.core.xychart.* classes and functions which were deprecated in 0.5.0

## [0.5.4]

### Fixed

- VerticalBarPlot can't be updated (#40, #52)

## [0.5.3]

### Changed

- Update Compose to version 1.6.0

## [0.5.2]

### Changed

- Update Compose to version 1.6.0-beta01.
- Update Kotlin to version 1.9.22

## [0.5.1]

### Fixed

- @Deprecated ReplaceWith using incorrect replacement names

## [0.5.0]

### Changed

- Update to Compose version 1.6.0-alpha01
- Update Kotlin version to 1.9.21
- Moved package for AreaStyle, LineStyle, Point, DefaultPoint, and KoalaPlotTheme
- Line/Area chart scaling applied to paths instead of canvas so PathEffects scale the same as
  drawing on an unscaled
  Canvas
- Deprecated XYChart and renamed to XYGraph - behavior and breaking changes introduced into
  XYGraph (see below)
- Deprecated LineChart, StairStepChart, and StackedAreaChart and renamed to LinePlot, StairStepPlot,
  and AreaPlot
- Separated variants of VerticalBarChart, depending on grouping or stacking, into
  GroupedVerticalBarPlot,
  VerticalBarPlot, and StackedVerticalBarPlot
- Area plots no longer require LineStyle to be non-null
- Separate AreaPlot from LinePlot to simplify null/not-null requirements on parameters to LinePlot
- X and Y-axis titles in XYGraph fill entire width/height of plot so user can choose to align
  content along the axis
  rather than centered-only. Consequently, default behavior is for titles to be "start" positioned
  instead of centered.

### Added

- wasm target
- Polar/Radar/Spider plots
- Annotations for XY Charts
- More helper functions for auto scaling axis ranges
- VerticalBarPlot overload for single series taking list of x-axis values and y-axis Floats.
- Vertical bar plot builder DSLs

### Fixed

- LinearAxisModel adding 2 extra minor ticks overlapping the first and last major ticks
- XYGraph width calculation to consume more of the available space

## [0.4.0]

### Changed

- Update Compose version to 1.5.1
- Update Kotlin version to 1.9.10
- Update Kotlin Coroutines to version 1.7.3
- Update Detekt to version 1.23.1
- Update Android Gradle plugin to 8.1.1
- Upgrade Gradle to 8.3

### Added

- forceCenteredPie parameter to PieChart that always places the pie in the center of the component,
  adjusting its size
  as needed to accommodate the labels.
- Support for ios
- Step chart
- Support for rotating x-axis and y-axis labels on XYCharts
- panZoomEnabled XYChart option that can be used to disable pan/zoom functionality
- Animation for line charts
- Area option for line charts
- Stacked area chart

### Fixed

- Vertical bar chart crash when only 1 data element in the series
- generateHueColorPalette generating 1 extra color and causing exception when number of colors is 0
- XYChart crashes if graph size is computed to be < 0
- BulletGraph reanimating unnecessarily

## [0.3.0]

### Added

- Pie slice gap setting

### Changed

- Update Compose version to 1.3.1
- Update Kotlin version to 1.8.10
- Update Android plugin version to 7.4.2
- Update Android compileSdk and targetSdk versions to 33
- Migrate to Material 3
- CategoryAxisModel.computeOffset will throw an IllegalArgumentException instead of returning NaN if
  an invalid
  category value is provided.

### Fixed

- Avoid compose Exception and subsequent application crash when using a border on a pie slice
- Crash when pie chart values are all zeros
- Crash when ColumnLegend was not provided symbol, label, and value Composables for every entry.

## [0.2.1]

### Fixed

- Add anti-alias option to default pie slice, which when false avoids visual artifacts appearing
  between adjacent
  slices.

## [0.2.0]

### Added

- maxPieDiameter parameter to the PieChart Composable

### Changed

- HoverableElementArea sets its size based on contained content rather than filling its parent
- Improve Bullet axis auto range implementation
- PieChart to use a StraightLineConnector as the default labelConnector instead of none
- StraightLineConnector and BezierLabelConnector to use a default color of the Material theme's
  onBackground instead of
  black

### Fixed

- Ensure List<Float>.autoScaleRange() works if receiver's min & max values are equal or zero.
- LinearAxisModel tick value calculation due to precision causing tick values to be duplicated and
  skipped

## [0.1.2]

- Fix BulletGraph auto axis range calculation so min and max of range cannot be equal
- Fix rendering of feature bar when axis range does not start at 0

## [0.1.1]

- Fixed bug in BulletGraph where a height of 0 would cause an exception due to trying to set a
  negative height
  constraint
- Fix pie chart size calculation that caused clipping of pie or labels in some circumstances
- Fix pie slice not showing when slice is a full circle
- Fix pie chart infinite measuring loop

## [0.1.0] - 2022-08-23

### Added

- pie chart
- line chart
- vertical bar chart
- bullet graph<|MERGE_RESOLUTION|>--- conflicted
+++ resolved
@@ -6,7 +6,6 @@
 adheres
 to [Semantic Versioning](https://semver.org/spec/v2.0.0.html).
 
-<<<<<<< HEAD
 ## [Unreleased]
 
 ### Added
@@ -31,7 +30,8 @@
   Composable.
 - XYGraph pointer tracking would throw an exception if the pointer event had a position outside the
   bounds of the
-=======
+  component.
+
 ## [0.10.4]
 
 ### Fixed
@@ -43,7 +43,6 @@
 ### Fixed
 
 - XYGraph pointer tracking would throw an exception if the pointer event had a position outside the bounds of the
->>>>>>> e61c7058
   component.
 
 ## [0.10.2]
